package chanserv

import (
	"errors"
	"net"
	"sync"
	"time"

	"hotcore.in/skynet/skyapi"
)

type SkyServer struct {
	Addr        string
	Listener    net.Listener
	Source      SourceFunc
	OnError     func(err error)
	OnChanError func(err error)

	ServiceName  string
	ServiceTags  []string
	RegistryAddr string

	CriticalErrMass   int
	OnCriticalErrMass func(err error)

	FrameWTimeout       time.Duration
	SourceRTimeout      time.Duration
	MasterRTimeout      time.Duration
	MasterWTimeout      time.Duration
	ServeTimeout        time.Duration
	FramesAcceptTimeout time.Duration

	initCtl sync.Once
	net     skyapi.Multiplexer
}

func (s *SkyServer) init() {
	s.initCtl.Do(func() {
		if s.FramesAcceptTimeout == 0 {
			s.FramesAcceptTimeout = 30 * time.Second
		}
		if s.CriticalErrMass == 0 {
			s.CriticalErrMass = 10
		}
		if s.OnCriticalErrMass == nil {
			s.OnCriticalErrMass = func(err error) {
				time.Sleep(30 * time.Second)
			}
		}
<<<<<<< HEAD
		s.net = skyapi.SkyNet.WithEnv(s.ServiceTags...)
=======
		// ports <= 65536 are used for service discovery, thus
		// everything above 100K can be for miscellaneous purposes.
		s.chanOffset = 100000
		s.chanMap = make(map[uint64]skyChannel)
		s.net = skyapi.SkyNet.Server().WithEnv(s.ServiceTags...)
>>>>>>> 6dd5fc5a
	})
}

func JoinAndServe(addr string, source SourceFunc, svcName string, tags ...string) error {
	server := &SkyServer{
		RegistryAddr: addr,

		Source:      source,
		ServiceName: svcName,
		ServiceTags: tags,
	}
	return server.JoinAndServe()
}

func ListenAndServe(addr string, source SourceFunc) error {
	server := &SkyServer{
		Addr:   addr,
		Source: source,
	}
	return server.ListenAndServe()
}

func (s *SkyServer) ListenAndServe() error {
	s.init()

	if s.Listener != nil {
		s.serve(s.Listener)
		return nil
	}
	if err := s.net.ListenAndServe("tcp4", s.Addr); err != nil {
		return err
	}
	if err := s.net.Join("tcp4", s.Addr); err != nil {
		return err
	}
	l, err := s.net.Bind("", "chanserv:1000")
	if err != nil {
		return err
	}
	defer l.Close()

	s.serve(l)
	return nil
}

func (s *SkyServer) JoinAndServe() error {
	s.init()

	if len(s.ServiceName) == 0 {
		return errors.New("no service name provided")
	} else if len(s.RegistryAddr) == 0 {
		return errors.New("no registry address provided")
	}

	if err := s.net.ListenAndServe("tcp4", ":0"); err != nil {
		return err
	}
	if err := s.net.Join("tcp4", s.RegistryAddr); err != nil {
		return err
	}
	l, err := s.net.Bind("", s.ServiceName)
	if err != nil {
		return err
	}
	defer l.Close()

	s.serve(l)
	return nil
}

func (s *SkyServer) serve(listener net.Listener) {
	var errMass int
	for {
		masterConn, err := listener.Accept()
		if s.reportErr(err) {
			errMass++
			if s.CriticalErrMass > 0 && errMass >= s.CriticalErrMass {
				s.OnCriticalErrMass(err)
			}
			continue
		}
		errMass = 0
		go s.serveMaster(masterConn, s.Source)
	}
}

func (s *SkyServer) serveMaster(masterConn net.Conn, masterFn SourceFunc) {
	if s.ServeTimeout > 0 {
		masterConn.SetDeadline(time.Now().Add(s.ServeTimeout))
	}
	defer masterConn.Close()

	if s.MasterRTimeout > 0 {
		masterConn.SetReadDeadline(time.Now().Add(s.MasterRTimeout))
	}
	reqBody, err := readFrame(masterConn)
	if s.reportErr(err) {
		return
	}

	var t *time.Timer
	if s.SourceRTimeout > 0 {
		t = time.NewTimer(s.SourceRTimeout)
	} else {
		t = time.NewTimer(time.Minute)
		t.Stop()
	}

	sourceChan := masterFn(reqBody)
	for {
		select {
		case <-t.C:
			return
		case out, ok := <-sourceChan:
			if !ok {
				// sourcing is over
				return
			}
			if s.SourceRTimeout > 0 {
				t.Reset(s.SourceRTimeout)
			}
			vAddr, err := s.bindChannel(out.Out())
			if s.reportErr(err) {
				continue
			}
			if s.MasterWTimeout > 0 {
				masterConn.SetWriteDeadline(time.Now().Add(s.MasterWTimeout))
			}
			if !s.reportErr(writeFrame(masterConn, out.Header())) {
				if s.reportErr(writeFrame(masterConn, []byte(vAddr))) {
					continue
				}
			}
		}
	}
}

func (s *SkyServer) bindChannel(out <-chan Frame) (string, error) {
	listener, err := s.net.Bind("", ":0")
	if err != nil {
		s.reportErr(err)
		return "", err
	}
	c := skyChannel{
		Listener: listener,
		outChan:  out,
		onError:  s.OnError,
		// onClosed: func() {
		// 	s.unbindChannel(vAddr)
		// },
		wTimeout: s.FrameWTimeout,
		aTimeout: s.FramesAcceptTimeout,
	}
	if s.OnChanError != nil {
		c.onError = s.OnChanError
	}
	vAddr := listener.Addr().String()
	go c.serve(s.ServeTimeout)
	return vAddr, nil
}

func (s *SkyServer) reportErr(err error) bool {
	if err != nil {
		if s.OnError != nil {
			s.OnError(err)
		}
		return true
	}
	return false
}

type skyChannel struct {
	net.Listener

	outChan  <-chan Frame
	onClosed func()
	onError  func(err error)
	wTimeout time.Duration
	aTimeout time.Duration
}

func (c skyChannel) serve(timeout time.Duration) {
	defer c.Close()

	conn, err := skyapi.AcceptTimeout(c, c.aTimeout)
	if err != nil {
		return
	}
	if timeout > 0 {
		conn.SetDeadline(time.Now().Add(timeout))
	}
	defer conn.Close()
	for frame := range c.outChan {
		if c.wTimeout > 0 {
			conn.SetWriteDeadline(time.Now().Add(c.wTimeout))
		}
		if err := writeFrame(conn, frame.Bytes()); err != nil {
			c.reportErr(err)
		}
	}
}

func (c skyChannel) reportErr(err error) {
	if c.onError != nil {
		c.onError(err)
	}
}<|MERGE_RESOLUTION|>--- conflicted
+++ resolved
@@ -47,15 +47,7 @@
 				time.Sleep(30 * time.Second)
 			}
 		}
-<<<<<<< HEAD
-		s.net = skyapi.SkyNet.WithEnv(s.ServiceTags...)
-=======
-		// ports <= 65536 are used for service discovery, thus
-		// everything above 100K can be for miscellaneous purposes.
-		s.chanOffset = 100000
-		s.chanMap = make(map[uint64]skyChannel)
 		s.net = skyapi.SkyNet.Server().WithEnv(s.ServiceTags...)
->>>>>>> 6dd5fc5a
 	})
 }
 
